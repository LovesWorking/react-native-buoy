--- conflicted
+++ resolved
@@ -1,10 +1,6 @@
 {
   "name": "@react-buoy/shared-ui",
-<<<<<<< HEAD
-  "version": "1.5.0-beta.1",
-=======
   "version": "0.1.33",
->>>>>>> 3530d660
   "description": "Shared UI components, hooks, and utilities",
   "main": "lib/commonjs/index.js",
   "module": "lib/module/index.js",
